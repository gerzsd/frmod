--- conflicted
+++ resolved
@@ -34,11 +34,9 @@
 Frequency (or likelihood) ratio modeller for landslide susceptibility analysis on raster grids.
 &#34;&#34;&#34;
 
-<<<<<<< HEAD
+
 __version__ = &#34;0.1.5&#34;
-=======
-__version__ = &#34;0.1.4&#34;
->>>>>>> 639d53b8
+
 __author__ = &#39;Dávid Gerzsenyi&#39;
 
 import frmod.analysis
